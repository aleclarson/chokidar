'use strict';
var EventEmitter = require('events').EventEmitter;
var fs = require('fs');
var sysPath = require('path');
var each = require('async-each');
var readdirp = require('readdirp');
var fsevents;
try {
  fsevents = require('fsevents');
} catch (error) {}

var platform = require('os').platform();
var canUseFsEvents = platform === 'darwin' && fsevents;

// To disable FSEvents completely.
// var canUseFsEvents = false;

// Binary file handling code.
var _binExts = [
  'adp', 'au', 'mid', 'mp4a', 'mpga', 'oga', 's3m', 'sil', 'eol', 'dra', 'dts',
  'dtshd', 'lvp', 'pya', 'ecelp4800', 'ecelp7470', 'ecelp9600', 'rip', 'weba',
  'aac', 'aif', 'caf', 'flac', 'mka', 'm3u', 'wax', 'wma', 'wav', 'xm', 'flac',
  '3gp', '3g2', 'h261', 'h263', 'h264', 'jpgv', 'jpm', 'mj2', 'mp4', 'mpeg',
  'ogv', 'qt', 'uvh', 'uvm', 'uvp', 'uvs', 'dvb', 'fvt', 'mxu', 'pyv', 'uvu',
  'viv', 'webm', 'f4v', 'fli', 'flv', 'm4v', 'mkv', 'mng', 'asf', 'vob', 'wm',
  'wmv', 'wmx', 'wvx', 'movie', 'smv', 'ts', 'bmp', 'cgm', 'g3', 'gif', 'ief',
  'jpg', 'jpeg', 'ktx', 'png', 'btif', 'sgi', 'svg', 'tiff', 'psd', 'uvi',
  'sub', 'djvu', 'dwg', 'dxf', 'fbs', 'fpx', 'fst', 'mmr', 'rlc', 'mdi', 'wdp',
  'npx', 'wbmp', 'xif', 'webp', '3ds', 'ras', 'cmx', 'fh', 'ico', 'pcx', 'pic',
  'pnm', 'pbm', 'pgm', 'ppm', 'rgb', 'tga', 'xbm', 'xpm', 'xwd', 'zip', 'rar',
  'tar', 'bz2', 'eot', 'ttf', 'woff'
];

var binExts = Object.create(null);
_binExts.forEach(function(ext) { binExts[ext] = true; });

function isBinary(extension) {
  if (extension === '') return false;
  return !!binExts[extension];
}

function isBinaryPath(path) {
  return isBinary(sysPath.extname(path).slice(1));
}

exports.isBinaryPath = isBinaryPath;

// Public: Main class.
// Watches files & directories for changes.
//
// * _opts - object, chokidar options hash
//
// Emitted events:
// `add`, `addDir`, `change`, `unlink`, `unlinkDir`, `all`, `error`
//
// Examples
//
//  var watcher = new FSWatcher()
//    .add(directories)
//    .on('add', function(path) {console.log('File', path, 'was added');})
//    .on('change', function(path) {console.log('File', path, 'was changed');})
//    .on('unlink', function(path) {console.log('File', path, 'was removed');})
//    .on('all', function(event, path) {console.log(path, ' emitted ', event);})
//
function FSWatcher(_opts) {
  var opts = {};
  // in case _opts that is passed in is a frozen object
  if (_opts) for (var opt in _opts) opts[opt] = _opts[opt];
  this._watched = Object.create(null);
  this._watchers = [];
  this._ignoredPaths = Object.create(null);
  this.closed = false;
  this._throttled = Object.create(null);

  function undef(key) {
    return opts[key] === undefined;
  }

  // Set up default options.
  if (undef('persistent')) opts.persistent = false;
  if (undef('ignoreInitial')) opts.ignoreInitial = false;
  if (undef('ignorePermissionErrors')) opts.ignorePermissionErrors = false;
  if (undef('interval')) opts.interval = 100;
  if (undef('binaryInterval')) opts.binaryInterval = 300;
  this.enableBinaryInterval = opts.binaryInterval !== opts.interval;

  // Enable fsevents on OS X when polling is disabled.
  // Which is basically super fast watcher.
  if (undef('useFsEvents')) opts.useFsEvents = !opts.usePolling;
  // If we can't use fs events, disable it in any case.
  if (!canUseFsEvents) opts.useFsEvents = false;

  // Use polling by default on Linux and Mac (if not using fsevents).
  // Disable polling on Windows.
  if (undef('usePolling') && !opts.useFsEvents) {
    opts.usePolling = platform !== 'win32';
  }

  // vim & atomic save friendly settings
  if (undef('atomic')) {
    opts.atomic = !opts.usePolling && !opts.useFsEvents;
  }
  if (opts.atomic) this._pendingUnlinks = Object.create(null);

  this._isntIgnored = function(entry) {
    return !this._isIgnored(entry.path, entry.stat);
  }.bind(this);

  var readyCalls = 0;
  this._emitReady = function() {
    if (++readyCalls >= this._readyCount) {
      this._emitReady = Function.prototype;
      // use process.nextTick to allow time for listener to be bound
      process.nextTick(this.emit.bind(this, 'ready'));
    }
  }.bind(this);

  this.options = opts;

  // You’re frozen when your heart’s not open.
  Object.freeze(opts);
}

FSWatcher.prototype = Object.create(EventEmitter.prototype);

// Common helpers
// --------------
FSWatcher.prototype._emit = function(event) {
  var args = [].slice.apply(arguments);
  if (this.options.atomic) {
    if (event === 'unlink') {
      this._pendingUnlinks[args[1]] = args;
      setTimeout(function() {
        Object.keys(this._pendingUnlinks).forEach(function(path) {
          this.emit.apply(this, this._pendingUnlinks[path]);
          this.emit.apply(this, ['all'].concat(this._pendingUnlinks[path]));
          delete this._pendingUnlinks[path];
        }.bind(this));
      }.bind(this), 100);
      return this;
    } else if (event === 'add' && this._pendingUnlinks[args[1]]) {
      event = args[0] = 'change';
      delete this._pendingUnlinks[args[1]];
    }
    if (event === 'change') {
      if (!this._throttle('change', args[1], 50)) return this;
    }
  }
  this.emit.apply(this, args);
  if (event !== 'error') this.emit.apply(this, ['all'].concat(args));
  return this;
};

FSWatcher.prototype._handleError = function(error) {
  if (error &&
    error.code !== 'ENOENT' &&
    error.code !== 'ENOTDIR'
  ) this.emit('error', error);
  return error || this.closed;
};

FSWatcher.prototype._throttle = function(action, path, timeout) {
  if (!(action in this._throttled)) {
    this._throttled[action] = Object.create(null);
  }
  var throttled = this._throttled[action];
  if (path in throttled) return false;
  function clear() {
    delete throttled[path];
    clearTimeout(timeoutObject);
  }
  var timeoutObject = setTimeout(clear, timeout);
  throttled[path] = {timeoutObject: timeoutObject, clear: clear};
  return throttled[path];
};

FSWatcher.prototype._isIgnored = function(path, stats) {
  if (
    this.options.atomic &&
    /^\..*\.(sw[px])$|\~$|\.subl.*\.tmp/.test(path)
  ) return true;
  var userIgnored = (function(ignored) {
    switch (toString.call(ignored)) {
    case '[object RegExp]':
      return function(string) {
        return ignored.test(string);
      };
    case '[object Function]':
      return ignored;
    default:
      return function() {
        return false;
      };
    }
  })(this.options.ignored);
  var ignoredPaths = Object.keys(this._ignoredPaths);
  function isParent(ip) {
    return !path.indexOf(ip + sysPath.sep);
  }
  return ignoredPaths.length && ignoredPaths.some(isParent) ||
    userIgnored(path, stats);
};

// Directory helpers
// -----------------
FSWatcher.prototype._getWatchedDir = function(directory) {
  var dir = sysPath.resolve(directory);
  if (!(dir in this._watched)) this._watched[dir] = {
    _items: Object.create(null),
    add: function(item) {this._items[item] = true;},
    remove: function(item) {delete this._items[item];},
    has: function(item) {return item in this._items;},
    children: function() {return Object.keys(this._items);}
  };
  return this._watched[dir];
};

// File helpers
// ------------

// Private: Check for read permissions
// Based on this answer on SO: http://stackoverflow.com/a/11781404/1358405
//
// * stats - object, result of fs.stat
//
// Returns Boolean
FSWatcher.prototype._hasReadPermissions = function(stats) {
  return Boolean(4 & parseInt((stats.mode & 0x1ff).toString(8)[0], 10));
};

// Private: Handles emitting unlink events for
// files and directories, and via recursion, for
// files and directories within directories that are unlinked
//
// * directory - string, directory within which the following item is located
// * item      - string, base path of item/directory
//
// Returns nothing.
FSWatcher.prototype._remove = function(directory, item) {
  // if what is being deleted is a directory, get that directory's paths
  // for recursive deleting and cleaning of watched object
  // if it is not a directory, nestedDirectoryChildren will be empty array
  var fullPath = sysPath.join(directory, item);
  var absolutePath = sysPath.resolve(fullPath);
  var isDirectory = this._watched[fullPath] || this._watched[absolutePath];

  // prevent duplicate handling in case of arriving here nearly simultaneously
  // via multiple paths (such as _handleFile and _handleDir)
  if (!this._throttle('remove', fullPath, 10)) return;

  // if the only watched file is removed, watch for its return
  var watchedDirs = Object.keys(this._watched);
  if (!isDirectory && !this.options.useFsEvents && watchedDirs.length === 1) {
    this.add(directory, item);
  }

  // This will create a new entry in the watched object in either case
  // so we got to do the directory check beforehand
  var nestedDirectoryChildren = this._getWatchedDir(fullPath).children();

  // Recursively remove children directories / files.
  nestedDirectoryChildren.forEach(function(nestedItem) {
    this._remove(fullPath, nestedItem);
  }, this);

  // Remove directory / file from watched list.
  this._getWatchedDir(directory).remove(item);

  // The Entry will either be a directory that just got removed
  // or a bogus entry to a file, in either case we have to remove it
  delete this._watched[fullPath];
  delete this._watched[absolutePath];
  var eventName = isDirectory ? 'unlinkDir' : 'unlink';
  this._emit(eventName, fullPath);
};

// FS Events helpers.
var FSEventsWatchers = Object.create(null);
function createFSEventsInstance(path, callback) {
  return (new fsevents(path)).on('fsevent', callback).start();
}

function setFSEventsListener(path, callback, rawEmitter) {
  var watchPath = sysPath.extname(path) ? sysPath.dirname(path) : path;
  var watchContainer;

  var resolvedPath = sysPath.resolve(path);
  function filteredCallback(fullPath, flags, info) {
    if (
      fullPath === resolvedPath ||
      !fullPath.indexOf(resolvedPath + sysPath.sep)
    ) callback(fullPath, flags, info);
  }

  if (
    watchPath in FSEventsWatchers ||
    // check if there is already a watcher on a parent path
    Object.keys(FSEventsWatchers).some(function(watchedPath) {
      if (!watchPath.indexOf(watchedPath)) {
        watchPath = watchedPath;
        return true;
      }
    })
  ) {
    watchContainer = FSEventsWatchers[watchPath];
    watchContainer.listeners.push(filteredCallback);
  } else {
    watchContainer = FSEventsWatchers[watchPath] = {
      listeners: [filteredCallback],
      rawEmitters: [rawEmitter],
      watcher: createFSEventsInstance(watchPath, function(fullPath, flags) {
        var info = fsevents.getInfo(fullPath, flags);
        watchContainer.listeners.forEach(function(callback) {
          callback(fullPath, flags, info);
        });
        watchContainer.rawEmitters.forEach(function(emitter) {
          emitter(info.event, fullPath, info);
        });
      })
    };
  }
  var listenerIndex = watchContainer.listeners.length - 1;
  return {
    close: function() {
      delete watchContainer.listeners[listenerIndex];
      if (!Object.keys(watchContainer.listeners).length) {
        watchContainer.watcher.stop();
        delete FSEventsWatchers[watchPath];
      }
    }
  };
}

FSWatcher.prototype._watchWithFsEvents = function(watchPath) {
  if (this._isIgnored(watchPath)) return;
  var watcher = setFSEventsListener(watchPath, function(fullPath, flags, info) {
    var path = sysPath.join(watchPath, sysPath.relative(watchPath, fullPath));
    // ensure directories are tracked
    var parent = sysPath.dirname(path);
    var item = sysPath.basename(path);
    var watchedDir = this._getWatchedDir(
      info.type === 'directory' ? path : parent
    );
    var checkIgnored = function (stats) {
      if (this._isIgnored(path, stats)) {
        this._ignoredPaths[fullPath] = true;
        return true;
      } else {
        delete this._ignoredPaths[fullPath];
      }
    }.bind(this);

    var handleEvent = function (event) {
      if (event === 'unlink') {
        // suppress unlink events on never before seen files (from atomic write)
        if (info.type === 'directory' || watchedDir.has(item)) {
          this._remove(parent, item);
        } else {
          fs.stat(path, function(error, stats) {
            if (!stats || checkIgnored(stats)) return;
            info.type = stats.isDirectory() ? 'directory' : 'file';
            handleEvent('add');
          });
        }
        return; // Don't emit event twice.
      }
      if (checkIgnored()) return;
      if (event === 'add') {
        this._getWatchedDir(parent).add(item);
        if (info.type === 'directory') this._getWatchedDir(path);
      }
      var eventName = info.type === 'file' ? event : event + 'Dir';
      this._emit(eventName, path);
    }.bind(this);

    // correct for wrong events emitted
    function addOrChange() {
      handleEvent(watchedDir.has(item) ? 'change' : 'add');
    }
    var wrongEventFlags = [69888, 70400, 71424, 72704, 73472, 131328, 131840];
    if (wrongEventFlags.indexOf(flags) !== -1 || info.event === 'unknown') {
      if (info.event !== 'add' && info.event !== 'change') {
        fs.stat(path, function(error, stats) {
          if (checkIgnored(stats)) return;
          if (stats) {
            addOrChange();
          } else {
            handleEvent('unlink');
          }
        });
      } else {
        addOrChange();
      }
      return;
    }

    switch (info.event) {
    case 'created':
      return handleEvent('add');
    case 'modified':
      return handleEvent('change');
    case 'deleted':
      return handleEvent('unlink');
    case 'moved':
      return fs.stat(path, function(error, stats) {
        stats ? addOrChange() : handleEvent('unlink');
      });
    }
  }.bind(this), this.emit.bind(this, 'raw'));
  this._emitReady();
  return this._watchers.push(watcher);
};

// Node.js native watcher helpers
var FsWatchInstances = Object.create(null);
function createFsWatchInstance(item, options, callback, errHandler, emitRaw) {
  var handleEvent = function(rawEvent, path) {
    callback(item);
<<<<<<< HEAD
    emitRaw(rawEvent, path);
    if (path && item !== path) {
      fsWatchBroadcast(sysPath.resolve(path), 'listeners', path);
    }
=======
    emitRaw(rawEvent, path, {watchedPath: item});
>>>>>>> 4c117a1e
  };
  try {
    return fs.watch(item, options, handleEvent);
  } catch (error) {
    errHandler(error);
  }
}

function fsWatchBroadcast(absPath, type, value1, value2) {
  if (!FsWatchInstances[absPath]) return;
  FsWatchInstances[absPath][type].forEach(function(callback) {
    callback(value1, value2);
  });
}

function setFsWatchListener(item, absPath, options, handlers) {
  var callback = handlers.callback;
  var errHandler = handlers.errHandler;
  var rawEmitter = handlers.rawEmitter;
  var container = FsWatchInstances[absPath];
  if (!options.persistent) {
    return createFsWatchInstance(item, options, callback, errHandler);
  } else if (!container) {
    var watcher = createFsWatchInstance(
      item,
      options,
      fsWatchBroadcast.bind(null, absPath, 'listeners'),
      errHandler, // no need to use broadcast here
      fsWatchBroadcast.bind(null, absPath, 'rawEmitters')
    );
    if (!watcher) return;
    var broadcastErr = fsWatchBroadcast.bind(null, absPath, 'errHandlers');
    watcher.on('error', function(error) {
      // Workaround for https://github.com/joyent/node/issues/4337
      if (platform === 'win32' && error.code === 'EPERM') {
        fs.exists(item, function(exists) {
          if (exists) broadcastErr(error);
        });
      } else {
        broadcastErr(error);
      }
    });
    container = FsWatchInstances[absPath] = {
      listeners: [callback],
      errHandlers: [errHandler],
      rawEmitters: [rawEmitter],
      watcher: watcher
    };
  } else {
    container.listeners.push(callback);
    container.errHandlers.push(errHandler);
    container.rawEmitters.push(rawEmitter);
  }
  var listenerIndex = container.listeners.length - 1;
  return {
    close: function() {
      delete container.listeners[listenerIndex];
      delete container.errHandlers[listenerIndex];
      if (!Object.keys(container.listeners).length) {
        container.watcher.close();
        delete FsWatchInstances[absPath];
      }
    }
  };
}

var FsWatchFileInstances = Object.create(null);
function setFsWatchFileListener(item, absPath, options, handlers) {
  var callback = handlers.callback;
  var rawEmitter = handlers.rawEmitter;
  var container = FsWatchFileInstances[absPath];
  var listeners = [];
  var rawEmitters = [];
  if (
    container && (
      container.options.persistent < options.persistent ||
      container.options.interval > options.interval
    )
  ) {
    // "Upgrade" the watcher to persistence or a quicker interval.
    // This creates some unlikely edge case issues if the user mixes
    // settings in a very weird way, but solving for those cases
    // doesn't seem worthwhile for the added complexity.
    listeners = container.listeners;
    rawEmitters = container.rawEmitters;
    fs.unwatchFile(absPath);
    container = false;
  }
  if (!container) {
    listeners.push(callback);
    rawEmitters.push(rawEmitter);
    container = FsWatchFileInstances[absPath] = {
      listeners: listeners,
      rawEmitters: rawEmitters,
      options: options,
      watcher: fs.watchFile(absPath, options, function(curr, prev) {
        container.rawEmitters.forEach(function(rawEmitter) {
          rawEmitter('change', absPath, {curr: curr, prev: prev});
        });
        var currmtime = curr.mtime.getTime();
        if (currmtime > prev.mtime.getTime() || currmtime === 0) {
          container.listeners.forEach(function(callback) {
            callback(item, curr);
          });
        }
      })
    };
  } else {
    container.listeners.push(callback);
  }
  var listenerIndex = container.listeners.length - 1;
  return {
    close: function() {
      delete container.listeners[listenerIndex];
      if (!Object.keys(container.listeners).length) {
        fs.unwatchFile(absPath);
        delete FsWatchFileInstances[absPath];
      }
    }
  };
}

// Private: Watch file for changes with fs.watchFile or fs.watch.

// * item     - string, path to file or directory.
// * callback - function that will be executed on fs change.

// Returns nothing.
FSWatcher.prototype._watch = function(item, callback) {
  var directory = sysPath.dirname(item);
  var basename = sysPath.basename(item);
  var parent = this._getWatchedDir(directory);
  if (parent.has(basename)) return;
  parent.add(basename);
  var absolutePath = sysPath.resolve(item);
  var options = {persistent: this.options.persistent};
  if (!callback) callback = Function.prototype; // empty function

  var watcher;
  if (this.options.usePolling) {
    options.interval = this.enableBinaryInterval && isBinaryPath(basename) ?
      this.options.binaryInterval : this.options.interval;
    watcher = setFsWatchFileListener(item, absolutePath, options, {
      callback: callback,
      rawEmitter: this.emit.bind(this, 'raw')
    });
  } else {
    watcher = setFsWatchListener(item, absolutePath, options, {
      callback: callback,
      errHandler: this._handleError.bind(this),
      rawEmitter: this.emit.bind(this, 'raw')
    });
  }
  if (watcher) this._watchers.push(watcher);
};

// Private: Emit `change` event once and watch file to emit it in the future
// once the file is changed.

// * file       - string, fs path.
// * stats      - object, result of fs.stat
// * initialAdd - boolean, was the file added at watch instantiation?

// Returns nothing.
FSWatcher.prototype._handleFile = function(file, stats, initialAdd, target, callback) {
  var dirname = sysPath.dirname(file);
  var basename = sysPath.basename(file);
  var parent = this._getWatchedDir(dirname);
  // if the file is already being watched, do nothing
  if (parent.has(basename)) return;
  this._watch(file, function(file, newStats) {
    if (!this._throttle('watch', file, 5)) return;
    if (!newStats || newStats && newStats.mtime.getTime() === 0) {
      fs.stat(file, function(error, newStats) {
        // Fix issues where mtime is null but file is still present
        if (error) {
          this._remove(dirname, basename);
        } else {
          this._emit('change', file, newStats);
        }
      }.bind(this));
    // add is about to be emitted if file not already tracked in parent
    } else if (parent.has(basename)) {
      this._emit('change', file, newStats);
    }
  }.bind(this));
  if (!(initialAdd && this.options.ignoreInitial)) {
    if (!this._throttle('add', file, 0)) return;
    this._emit('add', file, stats);
  }
  if (callback) callback();
};

// Private: Read directory to add / remove files from `@watched` list
// and re-read it on change.

// * dir        - string, fs path.
// * stats      - object, result of fs.stat
// * initialAdd - boolean, was the file added at watch instantiation?
// * target     - child path actually targeted for watch

// Returns nothing.
FSWatcher.prototype._handleDir = function(dir, stats, initialAdd, target, callback) {
  var _this = this;
  function read(directory, initialAdd, target, done) {
    // Normalize the directory name on Windows
    directory = sysPath.join(directory, '');
    var throttler = _this._throttle('readdir', directory, 1000);
    if (!throttler) return;
    var previous = _this._getWatchedDir(directory);
    var current = [];

    readdirp({
      root: directory,
      entryType: 'both',
      depth: 0
    }).on('data', function(entry) {
      var item = entry.path;
      current.push(item);

      // Files that present in current directory snapshot
      // but absent in previous are added to watch list and
      // emit `add` event.
      if (item === target || !target && !previous.has(item)) {
        _this._readyCount++;
        if (_this.options.atomic && /\~$/.test(item)) {
          _this._emit('change', item.slice(0, -1), entry.stat);
        }
        _this._handle(sysPath.join(directory, item), initialAdd, target);
      }
    }).on('end', function() {
      throttler.clear();
      if (done) done();

      // Files that absent in current directory snapshot
      // but present in previous emit `remove` event
      // and are removed from @watched[directory].
      previous.children().filter(function(item) {
        return item !== directory && current.indexOf(item) === -1;
      }).forEach(function(item) {
        _this._remove(directory, item);
      });
    }).on('error', _this._handleError.bind(_this));
  }
  if (!target) read(dir, initialAdd, null, callback);
  this._watch(dir, function(dirPath, stats) {
    // Current directory is removed, do nothing
    if (stats && stats.mtime.getTime() === 0) return;
    read(dirPath, false, target);
  });
  if (!(initialAdd && this.options.ignoreInitial) && !target) {
    this._emit('addDir', dir, stats);
  }
};

// Private: Handle added file or directory.
// Delegates call to _handleFile / _handleDir after checks.

// * item       - string, path to file or directory.
// * initialAdd - boolean, was the file added at watch instantiation?
// * target     - child path actually targeted for watch
// * callback   - indicates whether the item was found or not

// Returns nothing.
FSWatcher.prototype._handle = function(item, initialAdd, target, callback) {
  if (!callback) callback = Function.prototype;
  if (this._isIgnored(item) || this.closed) {
    this._emitReady();
    return callback(null, item);
  }

  fs.realpath(item, function(error, path) {
    if (this._handleError(error)) return callback(null, item);
    fs.stat(path, function(error, stats) {
      if (this._handleError(error)) return callback(null, item);
      if ((
        this.options.ignorePermissionErrors &&
        !this._hasReadPermissions(stats)
      ) || (
        this._isIgnored.length === 2 &&
        this._isIgnored(item, stats)
      )) {
        this._emitReady();
        return callback(null, false);
      }
      if (stats.isFile() || stats.isCharacterDevice()) {
        this._handleFile(item, stats, initialAdd, target, this._emitReady);
      } else if (stats.isDirectory()) {
        this._handleDir(item, stats, initialAdd, target, this._emitReady);
      }
      callback(null, false);
    }.bind(this));
  }.bind(this));
};

FSWatcher.prototype._addToFsEvents = function(file) {
  var emitAdd = function(path, stats) {
    this._getWatchedDir(sysPath.dirname(path)).add(sysPath.basename(path));
    this._emit(stats.isDirectory() ? 'addDir' : 'add', path, stats);
  }.bind(this);
  if (this.options.ignoreInitial) {
    this._emitReady();
  } else {
    fs.stat(file, function(error, stats) {
      if (this._handleError(error)) return this._emitReady();

      if (stats.isDirectory()) {
        this._emit('addDir', file, stats);
        readdirp({
          root: file,
          entryType: 'both',
          fileFilter: this._isntIgnored,
          directoryFilter: this._isntIgnored
        }).on('data', function(entry) {
          emitAdd(sysPath.join(file, entry.path), entry.stat);
        }).on('end', this._emitReady);
      } else {
        emitAdd(file, stats);
        this._emitReady();
      }
    }.bind(this));
  }
  if (this.options.persistent) this._watchWithFsEvents(file);
  return this;
};

// Public: Adds directories / files for tracking.

// * files    - array of strings (file or directory paths).
// * _origAdd - private argument for handling non-existent paths to be watched

// Returns an instance of FSWatcher for chaining.
FSWatcher.prototype.add = function(files, _origAdd) {
  this.closed = false;
  if (!('_initialAdd' in this)) this._initialAdd = true;
  if (!Array.isArray(files)) files = [files];

  if (this.options.useFsEvents && Object.keys(FSEventsWatchers).length < 128) {
    if (!this._readyCount) this._readyCount = files.length;
    if (this.options.persistent) this._readyCount *= 2;
    files.forEach(this._addToFsEvents, this);
  } else {
    if (!this._readyCount) this._readyCount = 0;
    this._readyCount += files.length;
    each(files, function(file, next) {
      this._handle(file, this._initialAdd, _origAdd, function(err, res) {
        if (res) this._emitReady();
        next(err, res);
      }.bind(this));
    }.bind(this), function(error, results) {
      results.forEach(function(item){
        if (!item) return;
        this.add(sysPath.dirname(item), sysPath.basename(_origAdd || item));
      }, this);
    }.bind(this));
  }

  this._initialAdd = false;
  return this;
};

// Public: Remove all listeners from watched files.

// Returns an instance of FSWatcher for chaining.
FSWatcher.prototype.close = function() {
  if (this.closed) return this;

  this.closed = true;
  this._watchers.forEach(function(watcher) {
    watcher.close();
  });
  this._watched = Object.create(null);

  this.removeAllListeners();
  return this;
};

exports.FSWatcher = FSWatcher;

exports.watch = function(files, options) {
  return new FSWatcher(options).add(files);
};<|MERGE_RESOLUTION|>--- conflicted
+++ resolved
@@ -416,14 +416,10 @@
 function createFsWatchInstance(item, options, callback, errHandler, emitRaw) {
   var handleEvent = function(rawEvent, path) {
     callback(item);
-<<<<<<< HEAD
-    emitRaw(rawEvent, path);
+    emitRaw(rawEvent, path, {watchedPath: item});
     if (path && item !== path) {
       fsWatchBroadcast(sysPath.resolve(path), 'listeners', path);
     }
-=======
-    emitRaw(rawEvent, path, {watchedPath: item});
->>>>>>> 4c117a1e
   };
   try {
     return fs.watch(item, options, handleEvent);
