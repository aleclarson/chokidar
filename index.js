--- conflicted
+++ resolved
@@ -429,12 +429,8 @@
   }
 }
 
-<<<<<<< HEAD
-function fsWatchBroadcast(absPath, type, value1, value2) {
+function fsWatchBroadcast(absPath, type, value1, value2, value3) {
   if (!FsWatchInstances[absPath]) return;
-=======
-function fsWatchBroadcast(absPath, type, value1, value2, value3) {
->>>>>>> 49db6ce8
   FsWatchInstances[absPath][type].forEach(function(callback) {
     callback(value1, value2, value3);
   });
